--- conflicted
+++ resolved
@@ -11,11 +11,7 @@
 
 ##Transit Detection Constants
 FLUX_SAMPLES = 1000
-<<<<<<< HEAD
-SIGNIFICANCE_LEVEL = 0.05 #Determines the transit bound
-=======
 SIGNIFICANCE_LEVEL = 0.05 #Determines the transit threshold
->>>>>>> e3fbcc95
 MINIMUM_PERIOD = 0.241842217 #Minimum period used to determine the transit detector uniform convolution factor. Sourced from the NASA exoplanet archive.
 #Anomalous Region Constants
 ANOMALOUS_REGION_SEARCH_OFFSET = 1 #The area to search for anomalous points (in MINIMUM_PERIODS).
@@ -33,12 +29,8 @@
 """Determines the strictness in rejecting a transit (Lower -> Higher strictness), must be between 0 and 1, lower than REJECTION_LEVEL.
 Currently, rejects a transit after 0 passes and 3 fails, or rejected if below 20% passes. (#Fails no passes to reject = (1/REJECTION_LEVEL) - 2"""
 REJECTION_LEVEL = 0.2
-<<<<<<< HEAD
-SEARCH_OFFSET = 0.075
-=======
 ##Orbital Period Calculation Constants
 SEARCH_OFFSET = 0.1 #Determines the interval to search for the transit.
->>>>>>> e3fbcc95
 
 def plot(*plots):
     plt.figure()
@@ -256,11 +248,13 @@
 
 class DataAnalyser():
 
+
     def __init__(self, dataID=None, dataHandler:AbstractDataHandler=LocalDataHandler):
         self.dataHandler = dataHandler(dataID) if dataID else dataHandler if not inspect.isclass(dataHandler) else None
         self.dataID = dataID or self.dataHandler and self.dataHandler.dataID
         #Flux against Time data
         self.times, self.flux = self.dataHandler.getData() if self.dataHandler is not None else (None, None)
+
 
         self.phaseFoldedTimes, self.phaseFoldedFlux = None, None
         self.transits = TransitDetector(self.times, self.flux) if self.dataHandler is not None else None
@@ -314,6 +308,7 @@
             self.transitLength = self.model.max - self.model.min
         return self.model
     
+    
     def getOrbitalPeriod(self):
         if not self.ACCURATE_PERIOD_FLAG:
             self.__calculateOrbitalPeriod()
@@ -333,7 +328,6 @@
     def getPlanetaryRadius(self):
         return formulas.planetaryRadius(self.mass, self.getModel().getPeak())
     
-<<<<<<< HEAD
     def getSemiMajorAxis(self):
         return formulas.semiMajorAxis1(self.mass, self.getOrbitalPeriod())
 
@@ -343,8 +337,6 @@
     def getOrbitalInclination(self):
         return formulas.planetOrbitalInclination(self.radius, self.getPlanetaryRadius(), self.mass, self.getOrbitalPeriod(), self.getTransitLength())
     
-=======
->>>>>>> e3fbcc95
     def __calibrate(self, transitThreshold=1, timeStart=None, timeEnd=None):
         """Initialises the period.
         """
@@ -395,6 +387,7 @@
             self.__calibrate(transitThreshold*TRANSIT_THRESHOLD_ITERATION_SCALING, self.phase, self.phase + 2*self.period)
             self.CALIBRATION_FLAG = True
 
+
     def __calculateOrbitalPeriod(self):
         """Uses a least squares sum method to calculate the orbital period, and improves the estimation of the phase.
         """
@@ -404,18 +397,10 @@
         nTransits = 1
         peakSum, weightedPeakSum = self.phase, 0
         nSkippedTransits, skippedTransitsSum, skippedTransitsSquareSum = 0, 0, 0
-<<<<<<< HEAD
-        backtrack = max(self.period*SEARCH_OFFSET, self.getTransitLength())
-        recalibration = 2
-        while nextTransitTimePredicted < lastTransit:
-
-            nextTransitTimeFound = self.transits.findTransitPeak(nextTransitTimePredicted - backtrack, nextTransitTimePredicted + backtrack, transitThreshold=self.transitThreshold)
-=======
         backtrack = max(self.period*self.transitThreshold*SEARCH_OFFSET, self.getTransitLength())
         recalibration = 2
         while nextTransitTimePredicted < lastTransit:
             nextTransitTimeFound = self.transits.findTransitPeak(nextTransitTimePredicted - backtrack, nextTransitTimePredicted + backtrack, transitThreshold=self.transitThreshold, searchMode=False)
->>>>>>> e3fbcc95
             if nextTransitTimeFound is None:
                 nSkippedTransits += 1
                 skippedTransitsSum += nTransits
@@ -450,13 +435,7 @@
         self.phaseFoldedTimes, self.phaseFoldedFlux = phaseFoldedTimes, phaseFoldedFlux
         self.transitDetector = TransitDetector(phaseFoldedTimes, phaseFoldedFlux, searchMode=False)
         #Finds the transit bounds to create the interpolated model from.
-<<<<<<< HEAD
-        self.min, peak, self.max = self.transitDetector.findTransitBounds(0, transitThreshold=0.5)
-        if self.min is None or self.max is None:
-            self.min, peak, self.max, self.transitDetector.findTransitBounds(0, reverse=True, transitThreshold=0.5)
-=======
         self.min, peak, self.max = self.transitDetector.findTransitBounds(0, searchMode=False)
->>>>>>> e3fbcc95
         #Creates a polynomial to fit the phase folded transit.
         timeCFluxInterval = self.transitDetector[self.min:self.max]
         self.model = Polynomial.fit(*timeCFluxInterval, 4)
