import matplotlib.pyplot as plt
import formulas
import numpy as np
import inspect
from numpy.polynomial.polynomial import Polynomial, polyval, polyder, polyroots
from math import floor
import inspect

from data_handler import AbstractDataHandler, LocalDataHandler
from utils import estimatePeriodicSignal

##Transit Detection Constants
FLUX_SAMPLES = 600
SIGNIFICANCE_LEVEL = 0.05 #Determines the transit bound
MINIMUM_PERIOD = 0.241842217 #Minimum period used to determine the transit detector uniform convolution factor. Sourced from the NASA exoplanet archive.

##Transit Analysis Constants
#Transit Calibration Constants
TRANSIT_SAMPLES = 20 #Number of samples to complete per iteration.
TRANSIT_THRESHOLD_ITERATION_SCALING = 0.75 #The scaling applied to the threshold after each iteration. Must be between 0 and 1.
MINIMUM_TRANSIT_THRESHOLD = 0.5 #Determines the maximum number of recursion of calibration (max recursion depth = ceil(log_TRANSIT_THRESHOLD_ITERATION_SCALING(MINIMUM_TRANSIT_THRESHOLD))).
"""Determines the strictness in validating a transit (Higher -> Higher strictness), must be between 0 and 1, higher than ACCEPTANCE_LEVEL.
Currently, accepts a transit after 3 passes and 0 fails, or accepted if above 80% passes. (#Passes no fails to accept = (1/1 - ACCEPTANCE_LEVEL) - 2))"""
ACCEPTANCE_LEVEL = 0.8
"""Determines the strictness in rejecting a transit (Lower -> Higher strictness), must be between 0 and 1, lower than REJECTION_LEVEL.
Currently, rejects a transit after 0 passes and 3 fails, or rejected if below 20% passes. (#Fails no passes to reject = (1/REJECTION_LEVEL) - 2"""
REJECTION_LEVEL = 0.2

def plot(*plots):
    plt.figure()
    plt.xlabel("Time")
    plt.ylabel("Flux")
    for data in plots:
        plt.plot(*data, '.', markersize=2)
    plt.show()

def histogram(flux):
    plt.figure()
    plt.xlabel("Time")
    plt.ylabel("Proportion")
    plt.hist(flux, 100, weights=np.full(len(flux),1/len(flux),dtype=float))
    plt.show()

def phaseFold(times, flux, period, phase):
    phaseFoldedTimes = ((times - phase + period/2) % period) - period/2
    sort = np.argsort(phaseFoldedTimes)
    return phaseFoldedTimes[sort], flux[sort]

class TransitDetector():
    def __init__(self, times, flux, searchMode=True):
        self.times = times
        self.size = len(self.times)
        self.dt = (self.times[-1] - self.times[0])/self.size
        #Applies a convolution to the flux which reduces noise and accentuates transits.
        self.uniformConvolutionFactor = floor((0.5 if searchMode else 0.05)*MINIMUM_PERIOD/self.dt)
        self.convolutedFlux = np.convolve(flux, np.full(self.uniformConvolutionFactor, 1/self.uniformConvolutionFactor, dtype=float),'same')

        self.medianFlux = None
        self.transitThreshold = None
        self.standardStep = 1
        
        self.end = self.times[-1]
        self.start = self.times[0]

    def __findTime(self, time):
        return min(self.times.searchsorted(time), self.size - 1)

    def findTransit(self, timeStart=None, timeEnd=None, reverse=False, transitThreshold=None):
        self.getTransitThreshold()
        i = self.__findTransit(
            self.__findTime(timeStart) if timeStart is not None else (self.size if reverse else 0),
            self.__findTime(timeEnd) if timeEnd is not None else (-1 if reverse else self.size), 
            reverse, 
            self.transitThreshold if transitThreshold is None else self.medianFlux + transitThreshold*(self.transitThreshold - self.medianFlux))
        return i and self.times[i]

    def findTransitPeak(self, timeStart=None, timeEnd=None, reverse=False, transitThreshold=None):
        return self.findTransitBounds(timeStart, timeEnd, reverse, transitThreshold)[1]
    
    def findTransitBounds(self, timeStart=None, timeEnd=None, reverse=False, transitThreshold=None):
        self.getTransitThreshold()
        bounds = self.__findTransitBounds(
            self.__findTime(timeStart) if timeStart is not None else (self.size if reverse else 0),
            self.__findTime(timeEnd) if timeEnd is not None else (-1 if reverse else self.size), 
            reverse, 
            self.transitThreshold if transitThreshold is None else self.medianFlux + transitThreshold*(self.transitThreshold - self.medianFlux))
        return (None, None, None) if bounds is None else tuple(self.times[x] for x in bounds)

    def __findTransitBounds(self, start, end, reverse, transitThreshold):
        """
        Returns the time index of a transit's start, peak and end.

        ----------
        Parameters:
            start (int) - The time index the searching of a transit begins from.

            revese (bool) - Reverses the direction of the search if True, by default the timestep is the same as the time array.

        ----------
        Returns:
            tuple (start, peak, end)|None:
                start (int) - The time index at which the transit is detected.
                
                peak (int) - The time index at which the transit reaches its maximum flux.
                
                end (int) - The time index at which the transit ends.

                None is returned if a transit is not found.
        """
        start = self.__findTransit(start, end, reverse, transitThreshold)
        if start is None:
            return None
        
        for start in range(start, -1, -1):
            if self.convolutedFlux[start] > transitThreshold:
                break
        fluxLow = self.convolutedFlux[start]
        iLow = start
        i = start
        for i in range(start + 1, self.size, 1):
            if (transitBound := self.convolutedFlux[i]) < fluxLow:
                fluxLow, iLow = transitBound, i
            elif self.convolutedFlux[i] > transitThreshold:
                return start, iLow, i
        return start, iLow, i

    def __findTransit(self, start, end, reverse, transitThreshold):
        """
        Searches for the start of a transit. For a transit to be detected, the convolved flux value must be below the transit bound.
        
        ----------
        Parameters:
            start (int) - The time index the searching of a transit begins from.

            revese (bool) - Reverses the direction of the search if True, by default the timestep is the same as the time array.

        ----------
        Returns:
            transit bound (int|None) - The time index at which the transit is detected. None is returned if a transit is not found.
        """
        i = 0
        if start > self.size - 3:
            start = self.size - 3
        start = min(max(start, 0), self.size - 3)
        for i in range(start, end, -1 if reverse else 1):
            if self.convolutedFlux[i] < transitThreshold:
                return i
        return None
            
    def getTransitThreshold(self):
        """
        Returns an approximate flux value below which transits should occur.

        ----------
        Returns:
            flux value (float) -- Defined as `Median convolved flux value - 3(SIGNIFICANCE_LEVEL from the highest convolved flux value)`
            from a sample of the first SAMPLE values.
        """
        if self.transitThreshold is None:
            sortedSamples = sorted(self.convolutedFlux[:FLUX_SAMPLES])
            self.medianFlux = sortedSamples[floor(0.5*FLUX_SAMPLES)]
            self.transitThreshold = self.medianFlux + 3*(self.medianFlux - sortedSamples[floor((1 - SIGNIFICANCE_LEVEL)*FLUX_SAMPLES)])
        return self.transitThreshold
    
    def getData(self):
        return self.times, self.convolutedFlux

    def __getitem__(self, key):
        if isinstance(key, slice):
            start = self.__findTime(key.start)
            stop = self.__findTime(key.stop)
            return self.times[start:stop], self.convolutedFlux[start:stop]
        else:
            i = self.__findTime(key)
            return self.times[i], self.convolutedFlux[i]

class DataAnalyser():
<<<<<<< HEAD
    def __init__(self, dataID=None, dataHandler:AbstractDataHandler=LocalDataHandler):
        if dataID is not None or not inspect.isclass(dataHandler):
            self.load(dataID, dataHandler)
        else:
            self.times, self.flux, self.radius, self.mass, self.period, self.phase, self.transitLenth, self.transits, self.model, self.phaseFoldedTimes, self.phaseFoldedFlux = None, None, None, None, None, None, None, None, None, None, None
        

    def load(self, dataID=None, dataHandler:AbstractDataHandler=LocalDataHandler):
        self.dataHandler = dataHandler(dataID) if inspect.isclass(dataHandler) else dataHandler
=======

    def __init__(self, dataID=None, dataHandler:AbstractDataHandler=LocalDataHandler):
        self.dataHandler = dataHandler(dataID) if dataID else dataHandler if not inspect.isclass(dataHandler) else None
        self.dataID = dataID or self.dataHandler and self.dataHandler.dataID
>>>>>>> 9eb77fb7
        #Flux against Time data
        self.times, self.flux = self.dataHandler.getData() if self.dataHandler is not None else (None, None)

        self.phaseFoldedTimes, self.phaseFoldedFlux = None, None
        self.transits = TransitDetector(self.times, self.flux) if self.dataHandler is not None else None
        self.model = None
        #Stellar radius and mass
        self.radius, self.mass = (self.dataHandler.getRadius(), self.dataHandler.getMass()) if self.dataHandler is not None else (None, None)

        self.CALIBRATION_FLAG = False
        self.ACCURATE_PERIOD_FLAG = False
        self.size = len(self.times) if self.dataHandler is not None else None
        self.period = None
<<<<<<< HEAD
        self.transitLenth = None
=======
        self.transitLength = None
>>>>>>> 9eb77fb7
        self.phase = None

    def plot(self, plotType=""):
        match plotType:
            case "normal" | "standard" | "n" | "s" | "":
                plot(self.getData())
            case "phase" | "phase folded" | "p":
                plot(self.getPhaseFoldedData())
            case "convolved" | "convolution" | "con" | "c":
                plot((self.times, self.transits.convolutedFlux))
            case "model" | "m":
                plot(self.getModel().getData())
            case "phase model" | "pm" | "p+":
                plot(self.getPhaseFoldedData(), self.getModel().getData())
            case "convolved phase" | "cp":
                plot(self.getModel().transitDetector.getData())
            case "convolved phase model" | "cpm":
                plot(self.getModel().transitDetector.getData(), self.getModel().getData())
            case "histogram" | "hist" | "h":
                histogram(self.flux)
            case "convolved histogram" | "con hist" | "ch":
                histogram(self.transits.convolutedFlux)
            case _:
                raise Exception("Invalid Plot Type: Plot not recognised.\nPlot Type Options: 'standard', 'phase folded', 'model', 'phase model'.")
        plt.show()

    def getData(self):
        return self.times, self.flux

    def getPhaseFoldedData(self):
        if self.phaseFoldedTimes is None:
            self.getOrbitalPeriod()
            self.phaseFoldedTimes, self.phaseFoldedFlux = phaseFold(self.times, self.flux, self.period, self.phase)
        return self.phaseFoldedTimes, self.phaseFoldedFlux
    
    def getModel(self):
        if self.model is None:
            self.model = PhaseFoldedTransitModel(*self.getPhaseFoldedData())
            self.transitLength = self.model.max - self.model.min
        return self.model
    
    def getOrbitalPeriod(self):
        if not self.ACCURATE_PERIOD_FLAG:
            self.__calculateOrbitalPeriod()
        return self.period

    def getTransitLength(self):
        if self.transitLength is None:
            start, peak, end = self.transits.findTransitBounds(self.getPhase())
            self.transitLength = max(end - start - 2*self.transits.dt*self.transits.uniformConvolutionFactor, self.transits.dt)
        return self.transitLength

    def getPhase(self):
        if self.phase is None:
            self.__calibrate()
        return self.phase
    
<<<<<<< HEAD
    def getPlanetaryRadius(self):
        return formulas.PlanetaryRadius(self.mass, self.getModel().getPeak())


=======
    def __calibrate(self, transitThreshold=1, timeStart=None, timeEnd=None):
        """Initialises the period.
        """
        if transitThreshold < MINIMUM_TRANSIT_THRESHOLD or self.CALIBRATION_FLAG: #Transit threshold is too low or calibration has already occured.
            return
        #Finding the first TRANSIT_SAMPLES transits to test for the period.
        transitStart, transitPeak, transitEnd = self.transits.findTransitBounds(timeStart, transitThreshold=transitThreshold)
        transitSampleArray = [transitPeak]
        i = 0
        search_offset = 2*self.transits.dt
        while i < TRANSIT_SAMPLES - 1 or timeEnd is not None: #Time is the limiting factor instead of the samples if it has been assigned a value.
            transitStart, transitPeak, transitEnd = self.transits.findTransitBounds(transitEnd + search_offset, timeEnd, transitThreshold=transitThreshold)
            if transitPeak is not None:
                transitSampleArray.append(transitPeak)
            else:
                break
            i += 1
        #For each possible period (permutations of 2 transit samples), determine if the period is valid.
        for permutation in range(1,len(transitSampleArray)-1):
            for period, phase in ((period, transitSampleArray[i]) for i in range(len(transitSampleArray) - permutation - 1)
                                  #Permutation only checked if period is lower than the current period.
                                if (period := transitSampleArray[i + permutation] - transitSampleArray[i]) and self.period is None or period < self.period - search_offset):
                #Initial probability of a valid period set to 50%.
                passed = 1
                total = 2
                #Terminate iterating if the probability exceeds or falls below the acceptance or rejection level.
                while REJECTION_LEVEL*total < passed < ACCEPTANCE_LEVEL*total:
                    predictedTransit = phase + total*period
                    if (transit := self.transits.findTransit(predictedTransit - search_offset, predictedTransit + search_offset, transitThreshold=transitThreshold)) is not None:
                        #If the transit threshold falls, more transits must pass.
                        passed += 1
                    total += 1
                if passed >= ACCEPTANCE_LEVEL*total:
                    self.transitThreshold = transitThreshold
                    self.period = period
                    #Conditions to determing whether the phase of the old period if part of the new period. 
                    if self.phase is None and abs(self.period-period)/self.period < 0.0125:
                        self.phase = phase
                    else:
                        n, diff = divmod(abs(self.phase-phase),period)
                        if diff > n*0.05:
                            self.phase = phase
            if self.period is not None: #No need to check for periods from larger permutations, as they would give larger periods.
                break
        if self.period is None and self.phase is None: #Performs calibration at a lower transit threshold if no valid period was identified.
            self.__calibrate(transitThreshold*TRANSIT_THRESHOLD_ITERATION_SCALING)
        else: #Identifies if there is a lower valid period.
            self.__calibrate(transitThreshold*TRANSIT_THRESHOLD_ITERATION_SCALING, self.phase, self.phase + 2*self.period)
            self.CALIBRATION_FLAG = True
    
>>>>>>> 9eb77fb7
    def __calculateOrbitalPeriod(self):
        """Uses a least squares sum method to calculate the orbital period, and improves the estimation of the phase.
        """
        self.__calibrate()
        nextTransitTimePredicted = self.phase + self.period
        lastTransit = self.transits.findTransitPeak(self.transits.end, reverse=True, transitThreshold=self.transitThreshold)
        nTransits = 1
        peakSum, weightedPeakSum = self.phase, 0
        nSkippedTransits, skippedTransitsSum, skippedTransitsSquareSum = 0, 0, 0
        backtrack = max(self.period*SIGNIFICANCE_LEVEL, self.getTransitLength())
        recalibration = 2
        while nextTransitTimePredicted < lastTransit:

            nextTransitTimeFound = self.transits.findTransitPeak(nextTransitTimePredicted - backtrack, nextTransitTimePredicted + backtrack, transitThreshold=self.transitThreshold)
            if nextTransitTimeFound is None:
                nSkippedTransits += 1
                skippedTransitsSum += nTransits
                skippedTransitsSquareSum += nTransits**2
                nextTransitTimePredicted += self.period
            else:
                peakSum += nextTransitTimeFound
                weightedPeakSum += nTransits*nextTransitTimeFound
                nextTransitTimePredicted = nextTransitTimeFound + self.period
            nTransits += 1
            if nTransits == recalibration:
                self.period = (nextTransitTimePredicted - self.phase)/nTransits
                recalibration *= 2

        self.period, self.phase = estimatePeriodicSignal(peakSum, weightedPeakSum, nTransits, nSkippedTransits, skippedTransitsSum, skippedTransitsSquareSum)
        self.ACCURATE_PERIOD_FLAG = True

    def __iter__(self):
        for dataHandler in LocalDataHandler():
            yield DataAnalyser(dataHandler=dataHandler)

    def __iter__(self):
        for handler in [x for x in LocalDataHandler() if x.dataID.startswith('KIC')]:
            yield DataAnalyser(dataHandler=handler)

class PhaseFoldedTransitModel():
    def __init__(self, phaseFoldedTimes, phaseFoldedFlux):
        """Creates a model for the phase-folded time-sorted transit data using polynomial interpolation.

        Arguments:
            phaseFoldedTimes (arraylike) -- The phase-folded sorted time of the transit data.

            phaseFoldedFlux (arraylike) -- The flux sorted according to the phase-folded sorted time of the transit data.
        """
        #The phase-folded time-sorted transit data.
        self.phaseFoldedTimes, self.phaseFoldedFlux = phaseFoldedTimes, phaseFoldedFlux
        self.transitDetector = TransitDetector(phaseFoldedTimes, phaseFoldedFlux, False)
        #Finds the transit bounds to create the interpolated model from.
        self.min, peak, self.max = self.transitDetector.findTransitBounds(0)
        #Creates a polynomial to fit the phase folded transit.
        timeCFluxInterval = self.transitDetector[self.min:self.max]
        self.model = Polynomial.fit(*timeCFluxInterval, 4)
        #Finds the domain of the polynomial model.
        for root in sorted([x.real for x in self.model.roots() if np.isreal(x)]):
            if root > 0:
                self.max = root
                break
            else:
                self.min = root
        #Gets the coefficients of the polynomial model (used in evaluating the flux at a specified time in the __get_item__ function).
        self.coeffs = self.model.convert().coef
        self.peakFlux, self.peakTime = None, None

    def getPeak(self):
        if self.peakFlux is None:
            self.__initialisePeakValues()
        return self.peakFlux
    
    def getPeakTime(self):
        if self.peakTime is None:
            self.__initialisePeakValues()
        return self.peakTime

    def __initialisePeakValues(self):
        peakTimesArray = [x.real for x in polyroots(polyder(self.coeffs, 1)) if np.isreal(x)]
        self.peakTime = peakTimesArray[0]
        for peakTime in peakTimesArray[1:]:
            if abs(peakTime) < abs(self.peakTime):
                self.peakTime = peakTime
        self.peakFlux = self[self.peakTime]
            
    def getData(self):
        """Returns the phase-folded time and the model's corresponding estimated flux values as a tuple of time and flux. 

        Returns:
            tuple (phaseFoldedTimes, fluxModelEstimations)
              phaseFoldedTimes (arraylike) -- The phase-folded sorted time of the transit data.
              fluxModelEstimation (np.array) -- The flux evaluated from the model at the indexes corresponding to the phase-folded time.
        """
        return self.phaseFoldedTimes, np.fromiter(self, float)

    def __iter__(self):
        """Iterator of the flux evaluated from the model at the indexes corresponding to the phase-folded time.
        """
        for i in self.phaseFoldedTimes:
            yield self[i]

    def __getitem__(self, time):
        """Returns the model's estimated flux value of the phase folded transit data. 

        Arguments:
            time (float) -- The time at which to evaluate the flux of the model.

        Returns:
            flux (float) -- The flux at the specified time evaluated from the model.
        """
        if isinstance(time, slice):
            return np.fromiter((self[x] for x in np.arange(time.start, time.stop, time.step)), float)
        else:
            return polyval(time, self.coeffs) if self.min < time < self.max else .0<|MERGE_RESOLUTION|>--- conflicted
+++ resolved
@@ -175,7 +175,10 @@
             return self.times[i], self.convolutedFlux[i]
 
 class DataAnalyser():
-<<<<<<< HEAD
+
+    def __init__(self, dataID=None, dataHandler:AbstractDataHandler=LocalDataHandler):
+        self.dataHandler = dataHandler(dataID) if dataID else dataHandler if not inspect.isclass(dataHandler) else None
+        self.dataID = dataID or self.dataHandler and self.dataHandler.dataID
     def __init__(self, dataID=None, dataHandler:AbstractDataHandler=LocalDataHandler):
         if dataID is not None or not inspect.isclass(dataHandler):
             self.load(dataID, dataHandler)
@@ -185,12 +188,6 @@
 
     def load(self, dataID=None, dataHandler:AbstractDataHandler=LocalDataHandler):
         self.dataHandler = dataHandler(dataID) if inspect.isclass(dataHandler) else dataHandler
-=======
-
-    def __init__(self, dataID=None, dataHandler:AbstractDataHandler=LocalDataHandler):
-        self.dataHandler = dataHandler(dataID) if dataID else dataHandler if not inspect.isclass(dataHandler) else None
-        self.dataID = dataID or self.dataHandler and self.dataHandler.dataID
->>>>>>> 9eb77fb7
         #Flux against Time data
         self.times, self.flux = self.dataHandler.getData() if self.dataHandler is not None else (None, None)
 
@@ -204,11 +201,8 @@
         self.ACCURATE_PERIOD_FLAG = False
         self.size = len(self.times) if self.dataHandler is not None else None
         self.period = None
-<<<<<<< HEAD
+        self.transitLength = None
         self.transitLenth = None
-=======
-        self.transitLength = None
->>>>>>> 9eb77fb7
         self.phase = None
 
     def plot(self, plotType=""):
@@ -266,12 +260,6 @@
             self.__calibrate()
         return self.phase
     
-<<<<<<< HEAD
-    def getPlanetaryRadius(self):
-        return formulas.PlanetaryRadius(self.mass, self.getModel().getPeak())
-
-
-=======
     def __calibrate(self, transitThreshold=1, timeStart=None, timeEnd=None):
         """Initialises the period.
         """
@@ -322,7 +310,11 @@
             self.__calibrate(transitThreshold*TRANSIT_THRESHOLD_ITERATION_SCALING, self.phase, self.phase + 2*self.period)
             self.CALIBRATION_FLAG = True
     
->>>>>>> 9eb77fb7
+    
+    def getPlanetaryRadius(self):
+        return formulas.PlanetaryRadius(self.mass, self.getModel().getPeak())
+
+
     def __calculateOrbitalPeriod(self):
         """Uses a least squares sum method to calculate the orbital period, and improves the estimation of the phase.
         """
