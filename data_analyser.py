import matplotlib.pyplot as plt
import numpy as np
from numpy.polynomial.polynomial import Polynomial, polyval
from math import floor

from data_handler import AbstractDataHandler, LocalDataHandler
from utils import estimatePeriodicSignal

SAMPLES = 300

def plot(*plots):
    plt.figure()
    plt.xlabel("Time")
    plt.ylabel("Flux")
    for data in plots:
        plt.plot(*data, '.', markersize=2)
    plt.show()

def histogram(flux):
    plt.figure()
    plt.xlabel("Time")
    plt.ylabel("Frequency")
    plt.hist(flux, 100)
    plt.show()

class TransitDetector():
    def __init__(self, times, flux, averageTime=False):
        self.times, self.flux = times, flux

        self.size = len(self.times)
        self.transitBound = None
        self.dt = min(self.times[1]-self.times[0], self.times[2]-self.times[1]) if averageTime else (self.times[-1] - self.times[0])/self.size
        self.standardStep = 1
        
        self.end = self.times[-1]
        self.start = self.times[0]

    def setStandardStep(self, time):
        self.standardStep = abs(floor(time/self.dt)) or 1

    def __findTime(self, time):
        return (self.times.searchsorted(time) or 1) - 1
    
    def __normaliseStep(self, step):
        return self.standardStep if step is None else floor(step*self.standardStep) or (self.standardStep if step >= 0 else -self.standardStep)

    def findTransitPeak(self, time=0, step=None):
        return self.times[self.__findTransitPeak(self.__findTime(time), self.__normaliseStep(step))]

    def __findTransitPeak(self, start=0, step=1):
        return self.__findTransitBounds(start, step)[1]
    
    def findTransitBounds(self, time=0, step=None):
        return tuple((self.times[x] for x in self.__findTransitBounds(self.__findTime(time), self.__normaliseStep(step))))

    def __findTransitBounds(self, start=0, step=1):
        """
        Returns the time index of a transit's start, peak and end.

        ----------
        Parameters:
            start (int) - The time index the searching of a transit begins from.

            step (int) - The distance between samples for detecting a transit. When searching for a transit of a given length, the step 
            should be half the transit length.

        ----------
        Returns:
            tuple (start, peak, end):
                start (int) - The time index at which the transit is detected (flux is inside the transit bound consistently).
                peak (int) - The time index at which the transit reaches its maximum flux.
                end (int) - The time index at which the transit ends (flux is outside the transit bound consistently). 
        """
        start = self.__findTransitStart(start, step)
        fluxLow = self.flux[start]
        iLow = start
        end = self.size - 2
        i = start
        for i in range(start + 1, end, 1):
            if (flux := self.flux[i]) < fluxLow:
                fluxLow, iLow = flux, i
            elif self.flux[i] > 0 and self.flux[i + 1] > 0 and self.flux[i + 2] > 0:
                return start, iLow, i
        return start, iLow, i

    def __findTransitStart(self, start=0, step=1):
        """
        Searches for the start of a transit. For a transit to be detected, the flux value must be inside the transit bound consistently.
        
        ----------
        Parameters:
            start (int) - The time index the searching of a transit begins from.

            step (int) - The time index distance between samples for detecting a transit.

        ----------
        Returns:
            tuple (start, peak, end):
                start (int) - The time index at which the transit starts (flux is outside the transit bound consistently before this value).

                peak (int) - The time index at which the transit reaches its maximum flux.

                end (int) - The time index at which the transit ends (flux is outside the transit bound consistently after this value).
        """
        i = 0
        lb = self.getApproxTransitBound()
        if start > self.size - 3:
            start = self.size - 3
        end = self.size - 2 if step >= 0 else -1
        for i in range(start, end, step):
            if self.flux[i] < lb and self.flux[i + 1] < lb and self.flux[i + 2] < lb:
                break
        end = -1 if step >= 0 else self.size
        for i in range(i, end, -1 if step >= 0 else 1):
            if self.flux[i] > lb and self.flux[i - 1] > lb and self.flux[i - 2] > lb:
                return i
        raise Exception("Transit not found.")
            
    def getApproxTransitBound(self):
        """
        Returns an approximate flux value below which transits should occur:

        ----------
        Returns:
            flux value (float) -- Approx Transit Bound = Q1 - 2*IR, where Q1 is the lower quartile, IR the inequartile range.
        """
        if self.transitBound is None:
            sortedSamples = sorted(self.flux[:SAMPLES])
            self.transitBound = -sortedSamples[floor(0.99*SAMPLES)]
        return self.transitBound
    
    def __getitem__(self, key):
        if isinstance(key, slice):
            start = self.__findTime(key.start)
            stop = self.__findTime(key.stop)
            return self.times[start:stop], self.flux[start:stop]
        else:
            i = self.__findTime(key)
            return self.times[i], self.flux[i]

class DataAnalyser():
    def __init__(self, dataID, dataHandler:AbstractDataHandler=LocalDataHandler):

        self.dataHandler = dataHandler(dataID)
        #Flux against Time data
        self.times, self.flux = self.dataHandler.getData()

        self.phaseFoldedTimes, self.phaseFoldedFlux = None, None
        self.transits = TransitDetector(self.times, self.flux)
        self.model = None
        #Stellar radius and mass
        self.radius, self.mass = self.dataHandler.getRadius(), self.dataHandler.getMass()


        self.size = len(self.times)
        self.period = None
        self.transitBound = None
        self.transitLenth = None
        self.phase = None
        self.dt = min(self.times[1]-self.times[0], self.times[2]-self.times[1])

    def plot(self, plotType=""):
        match plotType:
            case "normal" | "standard" | "n" | "s" | "":
                plot(self.getData())
            case "phase" | "phase folded" | "p":
                plot(self.getPhaseFoldedData())
            case "model" | "m":
                plot(self.getModel().getData())
            case "phase model" | "pm" | "p+":
                plot(self.getPhaseFoldedData(), self.getModel().getData())
            case "histogram" | "hist" | "h":
                histogram(self.flux)
            case _:
                raise Exception("Invalid Plot Type: Plot not recognised.\nPlot Type Options: 'standard', 'phase folded', 'model', 'phase model'.")
        plt.show()

    def getData(self):
        return self.times, self.flux

    def getPhaseFoldedData(self):
        if self.phaseFoldedTimes is None:
            self.getOrbitalPeriod()
            self.phaseFoldedTimes = ((self.times - self.phase + self.period/2) % self.period) - self.period/2
            sort = np.argsort(self.phaseFoldedTimes)
            self.phaseFoldedTimes, self.phaseFoldedFlux = self.phaseFoldedTimes[sort], self.flux[sort]
        return self.phaseFoldedTimes, self.phaseFoldedFlux
    
    def getModel(self):
        if self.model is None:
            self.model = PhaseFoldedTransitModel(*self.getPhaseFoldedData())
            self.transitLenth = self.model.max - self.model.min
        return self.model

    def getOrbitalPeriod(self):
        if self.period is None:
            self.__calculateOrbitalPeriod()
        return self.period

    def getTransitLength(self):
        if self.transitLength is None:
            self.getPhase()
        return self.transitLength

    def getPhase(self):
        if self.phase is None:
            firstTransitStart, self.phase, firstTransitEnd = self.transits.findTransitBounds()
            self.transitLenth = firstTransitEnd - firstTransitStart
        return self.phase
    
    def __calculateOrbitalPeriod(self):
        """Uses a least squares sum method to calculate the orbital period, and improves the estimation of the phase.
        """
        self.getPhase()
        self.transits.setStandardStep(self.transitLenth/6)
        self.period = self.phase - self.times[0]
        nextTransitTimePredicted = self.phase + self.period
        lastTransit = self.transits.findTransitBounds(self.transits.end,-1)[0]
        backtrack = -0.05*self.period
        nTransits = 1
        peakSum, weightedPeakSum = self.phase, 0
        nSkippedTransits, skippedTransitsSum, skippedTransitsSquareSum = 0, 0, 0
        while nextTransitTimePredicted < lastTransit:

            nextTransitTimeFound = self.transits.findTransitPeak(nextTransitTimePredicted + backtrack)
            if (currentSkippedTransits := round((nextTransitTimeFound-nextTransitTimePredicted)/self.period)) and nTransits > 1:
                newNTransits = nTransits + currentSkippedTransits
                nSkippedTransits += currentSkippedTransits
                skippedTransitsSum += sum((x for x in range(nTransits,newNTransits)))
                skippedTransitsSquareSum += sum((x*x for x in range(nTransits,newNTransits)))
                nTransits = newNTransits
            peakSum += nextTransitTimeFound
            weightedPeakSum += nTransits*nextTransitTimeFound
            self.period = (nextTransitTimeFound - self.phase)/nTransits
            nextTransitTimePredicted = nextTransitTimeFound + self.period
            nTransits += 1
        
        self.period, self.phase = estimatePeriodicSignal(peakSum, weightedPeakSum, nTransits, nSkippedTransits, skippedTransitsSum, skippedTransitsSquareSum)


    def readNewData(self, dataID): # For @Szymon's funky data only
        df=pd.read_table(dataID,comment='#', delim_whitespace=True,skiprows=136)
        df.dropna(inplace=True) # This removes the NaNs from the data
        x1,x2,x3,x4,x5,x6,x7,x8,x9,x10=(np.split(df.to_numpy(),10,1)) # Split the data frame into individual numpy arrays
        time=x1 # Define a new time array
        flux=x8 # Define a new flux array
        return time, flux
        '''We need a new plot function / calculations that use this module
        instead of the default one. '''

<<<<<<< HEAD
=======
    def __iter__(self):
        for handler in [x for x in LocalDataHandler() if x.dataID.startswith('KIC')]:
            yield DataAnalyser(dataHandler=handler)

>>>>>>> f65b8f27
class PhaseFoldedTransitModel():
    def __init__(self, phaseFoldedTimes, phaseFoldedFlux):
        """Creates a model for the phase-folded time-sorted transit data using polynomial interpolation.

        Arguments:
            phaseFoldedTimes (arraylike) -- The phase-folded sorted time of the transit data.

            phaseFoldedFlux (arraylike) -- The flux sorted according to the phase-folded sorted time of the transit data.
        """
        #The phase-folded time-sorted transit data.
        self.phaseFoldedTimes, self.phaseFoldedFlux = phaseFoldedTimes, phaseFoldedFlux
        self.transitDetector = TransitDetector(phaseFoldedTimes, phaseFoldedFlux, True)
        #Finds the transit bounds to create the interpolated model from.
        self.min, peak, self.max = self.transitDetector.findTransitBounds(0)
        #Creates a polynomial to fit the phase folded transit.
        var = self.transitDetector[self.min:self.max]
        self.model = Polynomial.fit(*var, 4)
        #Finds the domain of the polynomial model.
        for root in sorted([x.real for x in self.model.roots() if np.isreal(x)]):
            if root > 0:
                self.max = root
                break
            else:
                self.min = root
        #Gets the coefficients of the polynomial model (used in evaluating the flux at a specified time in the __get_item__ function).
        self.coeffs = self.model.convert().coef

    def getData(self):
        """Returns the phase-folded time and the model's corresponding estimated flux values as a tuple of time and flux. 

        Returns:
            tuple (phaseFoldedTimes, fluxModelEstimations)
              phaseFoldedTimes (arraylike) -- The phase-folded sorted time of the transit data.
              fluxModelEstimation (np.array) -- The flux evaluated from the model at the indexes corresponding to the phase-folded time.
        """
        return self.phaseFoldedTimes, np.fromiter(self, float)

    def __iter__(self):
        """Iterator of the flux evaluated from the model at the indexes corresponding to the phase-folded time.
        """
        for i in self.phaseFoldedTimes:
            yield self[i]

    def __getitem__(self, time):
        """Returns the model's estimated flux value of the phase folded transit data. 

        Arguments:
            time (float) -- The time at which to evaluate the flux of the model.

        Returns:
            flux (float) -- The flux at the specified time evaluated from the model.
        """
        if isinstance(time, slice):
            return np.fromiter((self[x] for x in np.arange(time.start, time.stop, time.step)), float)
        else:
            return polyval(time, self.coeffs) if self.min < time < self.max else .0<|MERGE_RESOLUTION|>--- conflicted
+++ resolved
@@ -248,13 +248,10 @@
         '''We need a new plot function / calculations that use this module
         instead of the default one. '''
 
-<<<<<<< HEAD
-=======
     def __iter__(self):
         for handler in [x for x in LocalDataHandler() if x.dataID.startswith('KIC')]:
             yield DataAnalyser(dataHandler=handler)
 
->>>>>>> f65b8f27
 class PhaseFoldedTransitModel():
     def __init__(self, phaseFoldedTimes, phaseFoldedFlux):
         """Creates a model for the phase-folded time-sorted transit data using polynomial interpolation.
