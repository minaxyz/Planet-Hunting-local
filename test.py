from data_handler import LocalDataHandler
from data_analyser import DataAnalyser
from time import perf_counter
import matplotlib.pyplot as plt
import formulas

class Timing():
    def __init__(self, sinceLastOut=True, ms=True):
        self.s = perf_counter()
        self.last = self.s
        self.sinceLastOut = sinceLastOut
        self.unit = 1000 if ms else 1
        self.unitPrefix = 'm'*ms + 's'

    def out(self,label=None):
        print(f"{label + ':' if label else ''} {((e := perf_counter()) - self.last)*self.unit} {self.unitPrefix}")
        if self.sinceLastOut:
            self.last = e

    def totalOut(self, label=""):
        if not self.sinceLastOut:
            self.out(label)
        print(f"Total: {(perf_counter() - self.s)*self.unit} {self.unitPrefix}")

def timedTest(dataID, plotType=None):
    print(f"{dataID} results:")
    t = Timing(True, True)
    analyser = DataAnalyser(dataID)
    t.out("Initialisation")
    transitLength = analyser.getTransitLength()
    phase = analyser.getPhase()
    period = analyser.getOrbitalPeriod()
    t.out("Parameters")
    print(f"{period = }, {phase = }, {transitLength = }")
    t.totalOut()
    if plotType is not None:
        analyser.plot(plotType)

def iterTest():
    t = Timing(True, True)
    periods = {}
    print(f"{'Data ID':<15} | {'Period':<20} | {'Time'}")
    for d in DataAnalyser():
        periods[d.dataID] = d.getOrbitalPeriod()
        print(f"{d.dataID:<15} | {periods[d.dataID]:<20} | ", end=" ")
        t.out()
    t.totalOut()
    
#KIC002571238 period = 9.286958783276173
<<<<<<< HEAD
#timedTest("kplr002853093", "hist")
print(DataAnalyser("kplr002853093").getPlanetaryRadius())
=======
#kplr002715135 period = 5.74771
#timedTest("kplr002715135", "pm")
iterTest()
>>>>>>> e32f0c29
<|MERGE_RESOLUTION|>--- conflicted
+++ resolved
@@ -2,7 +2,6 @@
 from data_analyser import DataAnalyser
 from time import perf_counter
 import matplotlib.pyplot as plt
-import formulas
 
 class Timing():
     def __init__(self, sinceLastOut=True, ms=True):
@@ -47,11 +46,6 @@
     t.totalOut()
     
 #KIC002571238 period = 9.286958783276173
-<<<<<<< HEAD
-#timedTest("kplr002853093", "hist")
-print(DataAnalyser("kplr002853093").getPlanetaryRadius())
-=======
 #kplr002715135 period = 5.74771
 #timedTest("kplr002715135", "pm")
-iterTest()
->>>>>>> e32f0c29
+iterTest()