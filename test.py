--- conflicted
+++ resolved
@@ -47,11 +47,6 @@
     t.totalOut()
     
 #KIC002571238 period = 9.286958783276173
-<<<<<<< HEAD
-#timedTest("kplr002853093", "hist")
-print(DataAnalyser("kplr002853093").getPlanetaryRadius())
-=======
 #kplr002715135 period = 5.74771
 #timedTest("kplr002715135", "pm")
-iterTest()
->>>>>>> 9eb77fb7
+iterTest()