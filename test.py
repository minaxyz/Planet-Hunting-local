--- conflicted
+++ resolved
@@ -26,17 +26,9 @@
     t.out("Initialisation")
     period = analyser.getOrbitalPeriod()
     t.out("Period")
-<<<<<<< HEAD
-    m = analyser.getModel()
-    print(m.min, m.max)
-    t.out("Model")
-    print(m.chiSquaredFunc())
-    t.out("Model Error")
-=======
     #m = analyser.getModel()
     #t.out("Model")
     #print(m.min, m.max)
->>>>>>> a0364897
     print(period)
     t.totalOut()
     analyser.plot(plotType)
